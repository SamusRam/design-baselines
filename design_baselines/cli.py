from ray import tune
import click
import ray
import os


@click.group()
def cli():
    """A group of potential sub methods that are available for use through
    a command line interface
    """


#############


@cli.command()
@click.option('--local-dir', type=str, default='conservative-ensemble-dkitty')
@click.option('--cpus', type=int, default=24)
@click.option('--gpus', type=int, default=1)
@click.option('--num-parallel', type=int, default=1)
@click.option('--num-samples', type=int, default=1)
def conservative_ensemble_dkitty(local_dir, cpus, gpus, num_parallel, num_samples):
    """Train a forward model using various regularization methods and
    solve a model-based optimization problem

    Args:

    local_dir: str
        the path where model weights and tf events wil be saved
    cpus: int
        the number of cpu cores on the host machine to use
    gpus: int
        the number of gpu nodes on the host machine to use
    num_parallel: int
        the number of processes to run at once
    num_samples: int
        the number of samples to take per configuration
    """

    from design_baselines.conservative_ensemble import conservative_ensemble
    ray.init(num_cpus=cpus,
             num_gpus=gpus,
             temp_dir=os.path.expanduser('~/tmp'))
    tune.run(conservative_ensemble, config={
        "logging_dir": "data",
        "task": "DKittyMorphology-v0",
        "task_kwargs": {},
        "is_discrete": False,
        "noise_std": 0.0,
        "val_size": 200,
        "batch_size": 128,
        "epochs": 100,
        "activations": [['leaky_relu', 'leaky_relu']],
        "hidden_size": 2048,
        "initial_max_std": 0.2,
        "initial_min_std": 0.1,
        "forward_model_lr": 0.001,
        "target_conservative_gap": 0.0,
        "initial_alpha": 0.0,
        "alpha_lr": 0.0,
        "perturbation_lr": 0.00005,
        "perturbation_steps": 0,
        "perturbation_backprop": False,
        "solver_samples": 128,
        "solver_lr": tune.sample_from(lambda c: c['config']['perturbation_lr']),
        "solver_steps": 100},
        num_samples=num_samples,
        local_dir=local_dir,
        resources_per_trial={'cpu': cpus // num_parallel,
                             'gpu': gpus / num_parallel - 0.01})


@cli.command()
@click.option('--local-dir', type=str, default='conservative-ensemble-ant')
@click.option('--cpus', type=int, default=24)
@click.option('--gpus', type=int, default=1)
@click.option('--num-parallel', type=int, default=1)
@click.option('--num-samples', type=int, default=1)
def conservative_ensemble_ant(local_dir, cpus, gpus, num_parallel, num_samples):
    """Train a forward model using various regularization methods and
    solve a model-based optimization problem

    Args:

    local_dir: str
        the path where model weights and tf events wil be saved
    cpus: int
        the number of cpu cores on the host machine to use
    gpus: int
        the number of gpu nodes on the host machine to use
    num_parallel: int
        the number of processes to run at once
    num_samples: int
        the number of samples to take per configuration
    """

    from design_baselines.conservative_ensemble import conservative_ensemble
    ray.init(num_cpus=cpus,
             num_gpus=gpus,
             temp_dir=os.path.expanduser('~/tmp'))
    tune.run(conservative_ensemble, config={
        "logging_dir": "data",
        "task": "AntMorphology-v0",
        "task_kwargs": {},
        "is_discrete": False,
        "noise_std": 0.0,
        "val_size": 200,
        "batch_size": 128,
        "epochs": 100,
        "activations": [['leaky_relu', 'leaky_relu']],
        "hidden_size": 2048,
        "initial_max_std": 0.2,
        "initial_min_std": 0.1,
        "forward_model_lr": 0.001,
        "target_conservative_gap": 0.0,
        "initial_alpha": 0.0,
        "alpha_lr": 0.0,
        "perturbation_lr": 0.00005,
        "perturbation_steps": 0,
        "perturbation_backprop": False,
        "solver_samples": 128,
        "solver_lr": tune.sample_from(lambda c: c['config']['perturbation_lr']),
        "solver_steps": 100},
        num_samples=num_samples,
        local_dir=local_dir,
        resources_per_trial={'cpu': cpus // num_parallel,
                             'gpu': gpus / num_parallel - 0.01})


@cli.command()
@click.option('--local-dir', type=str, default='perturbation-backprop-policy')
@click.option('--cpus', type=int, default=24)
@click.option('--gpus', type=int, default=1)
@click.option('--num-parallel', type=int, default=1)
@click.option('--num-samples', type=int, default=1)
def perturbation_backprop_policy(local_dir, cpus, gpus, num_parallel, num_samples):
    """Train a forward model using various regularization methods and
    solve a model-based optimization problem

    Args:

    local_dir: str
        the path where model weights and tf events wil be saved
    cpus: int
        the number of cpu cores on the host machine to use
    gpus: int
        the number of gpu nodes on the host machine to use
    num_parallel: int
        the number of processes to run at once
    num_samples: int
        the number of samples to take per configuration
    """

    from design_baselines.conservative_ensemble import conservative_ensemble
    ray.init(num_cpus=cpus,
             num_gpus=gpus,
             temp_dir=os.path.expanduser('~/tmp'))
    tune.run(conservative_ensemble, config={
        "logging_dir": "data",
        "task": "HopperController-v0",
        "task_kwargs": {},
        "is_discrete": False,
        "noise_std": 0.0,
        "val_size": 200,
        "batch_size": 128,
        "epochs": 100,
        "activations": [['leaky_relu', 'leaky_relu']],
        "hidden_size": 2048,
        "initial_max_std": 0.2,
        "initial_min_std": 0.1,
        "forward_model_lr": 0.001,
        "target_conservative_gap": 0.0,
        "initial_alpha": 100.0,
        "alpha_lr": 0.0,
        "perturbation_lr": 0.0005,
        "perturbation_steps": tune.grid_search([0, 10, 25, 50, 75, 100]),
        "perturbation_backprop": True,
        "solver_samples": 128,
        "solver_lr": tune.sample_from(lambda c: c['config']['perturbation_lr']),
        "solver_steps": 1000},
        num_samples=num_samples,
        local_dir=local_dir,
        resources_per_trial={'cpu': cpus // num_parallel,
                             'gpu': gpus / num_parallel - 0.01})


@cli.command()
@click.option('--local-dir', type=str, default='conservative-ensemble-policy')
@click.option('--cpus', type=int, default=24)
@click.option('--gpus', type=int, default=1)
@click.option('--num-parallel', type=int, default=1)
@click.option('--num-samples', type=int, default=1)
def conservative_ensemble_policy(local_dir, cpus, gpus, num_parallel, num_samples):
    """Train a forward model using various regularization methods and
    solve a model-based optimization problem

    Args:

    local_dir: str
        the path where model weights and tf events wil be saved
    cpus: int
        the number of cpu cores on the host machine to use
    gpus: int
        the number of gpu nodes on the host machine to use
    num_parallel: int
        the number of processes to run at once
    num_samples: int
        the number of samples to take per configuration
    """

    from design_baselines.conservative_ensemble import conservative_ensemble
    ray.init(num_cpus=cpus,
             num_gpus=gpus,
             temp_dir=os.path.expanduser('~/tmp'))
    tune.run(conservative_ensemble, config={
        "logging_dir": "data",
        "task": "HopperController-v0",
        "task_kwargs": {},
        "is_discrete": False,
        "noise_std": 0.0,
        "val_size": 200,
        "batch_size": 128,
        "epochs": 100,
        "activations": [['leaky_relu', 'leaky_relu']],
        "hidden_size": 2048,
        "initial_max_std": 0.2,
        "initial_min_std": 0.1,
        "forward_model_lr": 0.001,
        "target_conservative_gap": 0.0,
        "initial_alpha": 100.0,
        "alpha_lr": 0.0,
        "perturbation_lr": 0.0005,
        "perturbation_steps": 100,
        "perturbation_backprop": False,
        "solver_samples": 128,
        "solver_lr": tune.sample_from(lambda c: c['config']['perturbation_lr']),
        "solver_steps": 500},
        num_samples=num_samples,
        local_dir=local_dir,
        resources_per_trial={'cpu': cpus // num_parallel,
                             'gpu': gpus / num_parallel - 0.01})


@cli.command()
@click.option('--local-dir', type=str, default='perturbation-backprop-gfp')
@click.option('--cpus', type=int, default=24)
@click.option('--gpus', type=int, default=1)
@click.option('--num-parallel', type=int, default=1)
@click.option('--num-samples', type=int, default=1)
def perturbation_backprop_gfp(local_dir, cpus, gpus, num_parallel, num_samples):
    """Train a forward model using various regularization methods and
    solve a model-based optimization problem

    Args:

    local_dir: str
        the path where model weights and tf events wil be saved
    cpus: int
        the number of cpu cores on the host machine to use
    gpus: int
        the number of gpu nodes on the host machine to use
    num_parallel: int
        the number of processes to run at once
    num_samples: int
        the number of samples to take per configuration
    """

    from design_baselines.conservative_ensemble import conservative_ensemble
    ray.init(num_cpus=cpus,
             num_gpus=gpus,
             temp_dir=os.path.expanduser('~/tmp'))
    tune.run(conservative_ensemble, config={
        "logging_dir": "data",
        "task": "GFP-v0",
        "task_kwargs": {"seed": tune.randint(1000)},
        "is_discrete": True,
        "activations": [["leaky_relu", "leaky_relu"]],
        "alpha_lr": 0.0,
        "batch_size": 128,
        "epochs": 200,
        "forward_model_lr": 0.001,
        "hidden_size": 50,
        "initial_alpha": 0.1,
        "initial_max_std": 0.2,
        "initial_min_std": 0.1,
        "keep": 0.5,
        "perturbation_backprop": True,
        "perturbation_lr": 18.0,
        "perturbation_steps": 50,
        "solver_lr": 18.0,
        "solver_samples": 128,
        "solver_steps": 200,
        "target_conservative_gap": 0.0,
        "temp": 100.0,
        "val_size": 200},
        num_samples=num_samples,
        local_dir=local_dir,
        resources_per_trial={'cpu': cpus // num_parallel,
                             'gpu': gpus / num_parallel - 0.01})


@cli.command()
@click.option('--local-dir', type=str, default='conservative-ensemble-gfp')
@click.option('--cpus', type=int, default=24)
@click.option('--gpus', type=int, default=1)
@click.option('--num-parallel', type=int, default=1)
@click.option('--num-samples', type=int, default=1)
def conservative_ensemble_gfp(local_dir, cpus, gpus, num_parallel, num_samples):
    """Train a forward model using various regularization methods and
    solve a model-based optimization problem

    Args:

    local_dir: str
        the path where model weights and tf events wil be saved
    cpus: int
        the number of cpu cores on the host machine to use
    gpus: int
        the number of gpu nodes on the host machine to use
    num_parallel: int
        the number of processes to run at once
    num_samples: int
        the number of samples to take per configuration
    """

    from design_baselines.conservative_ensemble import conservative_ensemble
    ray.init(num_cpus=cpus,
             num_gpus=gpus,
             temp_dir=os.path.expanduser('~/tmp'))
    tune.run(conservative_ensemble, config={
        "logging_dir": "data",
        "task": "GFP-v0",
        "task_kwargs": {"seed": tune.randint(1000)},
        "is_discrete": True,
        "activations": [["leaky_relu", "leaky_relu"]],
        "alpha_lr": 0.0,
        "batch_size": 128,
        "epochs": 200,
        "forward_model_lr": 0.001,
        "hidden_size": 50,
        "initial_alpha": tune.grid_search([0.002, 0.1, 0.25, 0.5, 0.75]),
        "initial_max_std": 0.2,
        "initial_min_std": 0.1,
        "keep": 0.5,
        "perturbation_backprop": False,
        "perturbation_lr": 18.0,
        "perturbation_steps": 50,
        "solver_lr": tune.sample_from(lambda c: c['config']['perturbation_lr']),
        "solver_samples": 128,
        "solver_steps": 200,
        "target_conservative_gap": 0.0,
        "temp": 100.0,
        "val_size": 200},
        num_samples=num_samples,
        local_dir=local_dir,
        resources_per_trial={'cpu': cpus // num_parallel,
                             'gpu': gpus / num_parallel - 0.01})


@cli.command()
@click.option('--local-dir', type=str, default='conservative-ensemble-superconductor')
@click.option('--cpus', type=int, default=24)
@click.option('--gpus', type=int, default=1)
@click.option('--num-parallel', type=int, default=1)
@click.option('--num-samples', type=int, default=1)
def conservative_ensemble_superconductor(local_dir, cpus, gpus, num_parallel, num_samples):
    """Train a forward model using various regularization methods and
    solve a model-based optimization problem

    Args:

    local_dir: str
        the path where model weights and tf events wil be saved
    cpus: int
        the number of cpu cores on the host machine to use
    gpus: int
        the number of gpu nodes on the host machine to use
    num_parallel: int
        the number of processes to run at once
    num_samples: int
        the number of samples to take per configuration
    """

    from design_baselines.conservative_ensemble import conservative_ensemble
    ray.init(num_cpus=cpus,
             num_gpus=gpus,
             temp_dir=os.path.expanduser('~/tmp'))
    tune.run(conservative_ensemble, config={
        "logging_dir": "data",
        "task": "Superconductor-v0",
        "task_kwargs": {},
        "is_discrete": False,
        "noise_std": 0.1,
        "val_size": 200,
        "batch_size": 128,
        "epochs": 50,
        "activations": [['leaky_relu', 'leaky_relu']],
        "hidden_size": 2048,
        "initial_max_std": 0.2,
        "initial_min_std": 0.1,
        "forward_model_lr": 0.001,
        "target_conservative_gap": 0.0,
        "initial_alpha": tune.grid_search([0.0, 0.0001, 0.001, 0.01, 0.1]),
        "alpha_lr": 0.0,
        "perturbation_lr": tune.grid_search([0.1, 0.5, 1.0, 2.0, 5.0]),
        "perturbation_steps": tune.grid_search([0, 10, 50, 100, 500, 1000]),
        "perturbation_backprop": False,
        "solver_samples": 128,
        "solver_lr": tune.sample_from(lambda c: c['config']['perturbation_lr']),
        "solver_steps": 1000},
        num_samples=num_samples,
        local_dir=local_dir,
        resources_per_trial={'cpu': cpus // num_parallel,
                             'gpu': gpus / num_parallel - 0.01})


#############


@cli.command()
@click.option('--local-dir', type=str, default='forward-ensemble-dkitty')
@click.option('--cpus', type=int, default=24)
@click.option('--gpus', type=int, default=1)
@click.option('--num-parallel', type=int, default=1)
@click.option('--num-samples', type=int, default=1)
def forward_ensemble_dkitty(local_dir, cpus, gpus, num_parallel, num_samples):
    """Train a forward model using various regularization methods and
    solve a model-based optimization problem

    Args:

    local_dir: str
        the path where model weights and tf events wil be saved
    cpus: int
        the number of cpu cores on the host machine to use
    gpus: int
        the number of gpu nodes on the host machine to use
    num_parallel: int
        the number of processes to run at once
    num_samples: int
        the number of samples to take per configuration
    """

    from design_baselines.forward_ensemble import forward_ensemble
    ray.init(num_cpus=cpus,
             num_gpus=gpus,
             temp_dir=os.path.expanduser('~/tmp'))
    tune.run(forward_ensemble, config={
        "logging_dir": "data",
        "task": "DKittyMorphology-v0",
        "task_kwargs": {},
        "is_discrete": False,
        "bootstraps": 2,
        "noise_std": 0.0,
        "val_size": 200,
        "batch_size": 128,
        "epochs": 100,
        "hidden_size": 128,
        "initial_max_std": 0.2,
        "initial_min_std": 0.1,
        "forward_model_lr": 0.001,
        "solver_samples": 128,
        "solver_lr": tune.grid_search([0.000750,
                                       0.000500,
                                       0.000250,
                                       0.000100,
                                       0.000075,
                                       0.000050,
                                       0.000025,
                                       0.000010]),
        "solver_steps": 500},
        num_samples=num_samples,
        local_dir=local_dir,
        resources_per_trial={'cpu': cpus // num_parallel,
                             'gpu': gpus / num_parallel - 0.01})


@cli.command()
@click.option('--local-dir', type=str, default='forward-ensemble-ant')
@click.option('--cpus', type=int, default=24)
@click.option('--gpus', type=int, default=1)
@click.option('--num-parallel', type=int, default=1)
@click.option('--num-samples', type=int, default=1)
def forward_ensemble_ant(local_dir, cpus, gpus, num_parallel, num_samples):
    """Train a forward model using various regularization methods and
    solve a model-based optimization problem

    Args:

    local_dir: str
        the path where model weights and tf events wil be saved
    cpus: int
        the number of cpu cores on the host machine to use
    gpus: int
        the number of gpu nodes on the host machine to use
    num_parallel: int
        the number of processes to run at once
    num_samples: int
        the number of samples to take per configuration
    """

    from design_baselines.forward_ensemble import forward_ensemble
    ray.init(num_cpus=cpus,
             num_gpus=gpus,
             temp_dir=os.path.expanduser('~/tmp'))
    tune.run(forward_ensemble, config={
        "logging_dir": "data",
        "task": "AntMorphology-v0",
        "task_kwargs": {},
        "is_discrete": False,
        "bootstraps": 2,
        "noise_std": 0.0,
        "val_size": 200,
        "batch_size": 128,
        "epochs": 200,
        "hidden_size": 128,
        "initial_max_std": 0.2,
        "initial_min_std": 0.1,
        "forward_model_lr": 0.001,
        "solver_samples": 128,
        "solver_lr": tune.grid_search([0.000250,
                                       0.000100,
                                       0.000075,
                                       0.000050,
                                       0.000025,
                                       0.000010]),
        "solver_steps": 500},
        num_samples=num_samples,
        local_dir=local_dir,
        resources_per_trial={'cpu': cpus // num_parallel,
                             'gpu': gpus / num_parallel - 0.01})


@cli.command()
@click.option('--local-dir', type=str, default='forward-ensemble-molecule')
@click.option('--cpus', type=int, default=24)
@click.option('--gpus', type=int, default=1)
@click.option('--num-parallel', type=int, default=1)
@click.option('--num-samples', type=int, default=1)
def forward_ensemble_molecule(local_dir, cpus, gpus, num_parallel, num_samples):
    """Train a forward model using various regularization methods and
    solve a model-based optimization problem

    Args:

    local_dir: str
        the path where model weights and tf events wil be saved
    cpus: int
        the number of cpu cores on the host machine to use
    gpus: int
        the number of gpu nodes on the host machine to use
    num_parallel: int
        the number of processes to run at once
    num_samples: int
        the number of samples to take per configuration
    """

    from design_baselines.forward_ensemble import forward_ensemble
    ray.init(num_cpus=cpus,
             num_gpus=gpus,
             temp_dir=os.path.expanduser('~/tmp'))
    tune.run(forward_ensemble, config={
        "logging_dir": "data",
        "task": "MoleculeActivity600885-v0",
        "task_kwargs": {},
        "is_discrete": True,
        "bootstraps": 5,
        "keep": 0.7,
        "temp": 1.0,
        "val_size": 200,
        "batch_size": 128,
        "epochs": 200,
        "hidden_size": 2048,
        "initial_max_std": 0.2,
        "initial_min_std": 0.1,
        "forward_model_lr": 0.001,
        "solver_samples": 128,
        "solver_lr": tune.grid_search([10.0, 7.5, 5.0, 2.5, 1.0, 0.5]),
        "solver_steps": 200},
        num_samples=num_samples,
        local_dir=local_dir,
        resources_per_trial={'cpu': cpus // num_parallel,
                             'gpu': gpus / num_parallel - 0.01})


@cli.command()
@click.option('--local-dir', type=str, default='forward-ensemble-policy')
@click.option('--cpus', type=int, default=24)
@click.option('--gpus', type=int, default=1)
@click.option('--num-parallel', type=int, default=1)
@click.option('--num-samples', type=int, default=1)
def forward_ensemble_policy(local_dir, cpus, gpus, num_parallel, num_samples):
    """Train a forward model using various regularization methods and
    solve a model-based optimization problem

    Args:

    local_dir: str
        the path where model weights and tf events wil be saved
    cpus: int
        the number of cpu cores on the host machine to use
    gpus: int
        the number of gpu nodes on the host machine to use
    num_parallel: int
        the number of processes to run at once
    num_samples: int
        the number of samples to take per configuration
    """

    from design_baselines.forward_ensemble import forward_ensemble
    ray.init(num_cpus=cpus,
             num_gpus=gpus,
             temp_dir=os.path.expanduser('~/tmp'))
    tune.run(forward_ensemble, config={
        "logging_dir": "data",
        "task": "HopperController-v0",
        "task_kwargs": {},
        "is_discrete": False,
        "bootstraps": 1,
        "noise_std": 0.1,
        "val_size": 200,
        "batch_size": 128,
        "epochs": 200,
        "hidden_size": 128,
        "initial_max_std": 0.2,
        "initial_min_std": 0.1,
        "forward_model_lr": 0.001,
        "solver_samples": 128,
        "solver_lr": 0.0005,
        "solver_steps": 200},
        num_samples=num_samples,
        local_dir=local_dir,
        resources_per_trial={'cpu': cpus // num_parallel,
                             'gpu': gpus / num_parallel - 0.01})


@cli.command()
@click.option('--local-dir', type=str, default='forward-ensemble-gfp')
@click.option('--cpus', type=int, default=24)
@click.option('--gpus', type=int, default=1)
@click.option('--num-parallel', type=int, default=1)
@click.option('--num-samples', type=int, default=1)
def forward_ensemble_gfp(local_dir, cpus, gpus, num_parallel, num_samples):
    """Train a forward model using various regularization methods and
    solve a model-based optimization problem

    Args:

    local_dir: str
        the path where model weights and tf events wil be saved
    cpus: int
        the number of cpu cores on the host machine to use
    gpus: int
        the number of gpu nodes on the host machine to use
    num_parallel: int
        the number of processes to run at once
    num_samples: int
        the number of samples to take per configuration
    """

    from design_baselines.forward_ensemble import forward_ensemble
    ray.init(num_cpus=cpus,
             num_gpus=gpus,
             temp_dir=os.path.expanduser('~/tmp'))
    tune.run(forward_ensemble, config={
        "logging_dir": "data",
        "task": "GFP-v0",
        "task_kwargs": {'seed': tune.randint(1000)},
        "is_discrete": True,
        "bootstraps": 5,
        "keep": 0.5,
        "temp": 100.0,
        "val_size": 200,
        "batch_size": 128,
        "epochs": 200,
        "hidden_size": 50,
        "initial_max_std": 0.2,
        "initial_min_std": 0.1,
        "forward_model_lr": 0.001,
        "solver_samples": 128,
        "solver_lr": 10.0,
        "solver_steps": 200},
        num_samples=num_samples,
        local_dir=local_dir,
        resources_per_trial={'cpu': cpus // num_parallel,
                             'gpu': gpus / num_parallel - 0.01})


@cli.command()
@click.option('--local-dir', type=str, default='forward-ensemble-superconductor')
@click.option('--cpus', type=int, default=24)
@click.option('--gpus', type=int, default=1)
@click.option('--num-parallel', type=int, default=1)
@click.option('--num-samples', type=int, default=1)
def forward_ensemble_superconductor(local_dir, cpus, gpus, num_parallel, num_samples):
    """Train a forward model using various regularization methods and
    solve a model-based optimization problem

    Args:

    local_dir: str
        the path where model weights and tf events wil be saved
    cpus: int
        the number of cpu cores on the host machine to use
    gpus: int
        the number of gpu nodes on the host machine to use
    num_parallel: int
        the number of processes to run at once
    num_samples: int
        the number of samples to take per configuration
    """

    from design_baselines.forward_ensemble import forward_ensemble
    ray.init(num_cpus=cpus,
             num_gpus=gpus,
             temp_dir=os.path.expanduser('~/tmp'))
    tune.run(forward_ensemble, config={
        "logging_dir": "data",
        "task": "Superconductor-v0",
        "task_kwargs": {},
        "is_discrete": False,
        "bootstraps": 5,
        "noise_std": 0.1,
        "val_size": 200,
        "batch_size": 128,
        "epochs": 200,
        "hidden_size": 256,
        "initial_max_std": 0.2,
        "initial_min_std": 0.1,
        "forward_model_lr": 0.001,
        "solver_samples": 128,
        "solver_lr": 0.01,
        "solver_steps": 200},
        num_samples=num_samples,
        local_dir=local_dir,
        resources_per_trial={'cpu': cpus // num_parallel,
                             'gpu': gpus / num_parallel - 0.01})


#############


@cli.command()
@click.option('--local-dir', type=str, default='vary-architecture-policy')
@click.option('--cpus', type=int, default=24)
@click.option('--gpus', type=int, default=1)
@click.option('--num-parallel', type=int, default=1)
@click.option('--num-samples', type=int, default=1)
def vary_architecture_policy(local_dir, cpus, gpus, num_parallel, num_samples):
    """Train a forward model using various regularization methods and
    solve a model-based optimization problem

    Args:

    local_dir: str
        the path where model weights and tf events wil be saved
    cpus: int
        the number of cpu cores on the host machine to use
    gpus: int
        the number of gpu nodes on the host machine to use
    num_parallel: int
        the number of processes to run at once
    num_samples: int
        the number of samples to take per configuration
    """

    from design_baselines.vary_architecture import vary_architecture
    ray.init(num_cpus=cpus,
             num_gpus=gpus,
             temp_dir=os.path.expanduser('~/tmp'))
    tune.run(vary_architecture, config={
        "logging_dir": "data",
        "task": "HopperController-v0",
        "task_kwargs": {},
        "is_discrete": False,
        "activations": [['swish', 'swish'],
                        ['swish', 'tanh'],
                        ['tanh', 'swish'],
                        ['tanh', 'tanh']],
        "noise_std": 0.1,
        "val_size": 200,
        "batch_size": 128,
        "epochs": 200,
        "hidden_size": 128,
        "initial_max_std": 0.2,
        "initial_min_std": 0.1,
        "forward_model_lr": 0.001,
        "solver_samples": 128,
        "solver_lr": 0.01,
        "solver_steps": 200},
        num_samples=num_samples,
        local_dir=local_dir,
        resources_per_trial={'cpu': cpus // num_parallel,
                             'gpu': gpus / num_parallel - 0.01})


@cli.command()
@click.option('--local-dir', type=str, default='vary-architecture-gfp')
@click.option('--cpus', type=int, default=24)
@click.option('--gpus', type=int, default=1)
@click.option('--num-parallel', type=int, default=1)
@click.option('--num-samples', type=int, default=1)
def vary_architecture_gfp(local_dir, cpus, gpus, num_parallel, num_samples):
    """Train a forward model using various regularization methods and
    solve a model-based optimization problem

    Args:

    local_dir: str
        the path where model weights and tf events wil be saved
    cpus: int
        the number of cpu cores on the host machine to use
    gpus: int
        the number of gpu nodes on the host machine to use
    num_parallel: int
        the number of processes to run at once
    num_samples: int
        the number of samples to take per configuration
    """

    from design_baselines.vary_architecture import vary_architecture
    ray.init(num_cpus=cpus,
             num_gpus=gpus,
             temp_dir=os.path.expanduser('~/tmp'))
    tune.run(vary_architecture, config={
        "logging_dir": "data",
        "task": "GFP-v0",
        "task_kwargs": {'seed': tune.randint(1000)},
        "is_discrete": True,
        "activations": [['leaky_relu', 'leaky_relu'],
                        ['leaky_relu', 'tanh'],
                        ['tanh', 'leaky_relu'],
                        ['tanh', 'tanh']],
        "keep": 0.5,
        "temp": 100.0,
        "val_size": 200,
        "batch_size": 128,
        "epochs": 200,
        "hidden_size": 50,
        "initial_max_std": 0.2,
        "initial_min_std": 0.1,
        "forward_model_lr": 0.001,
        "solver_samples": 128,
        "solver_lr": tune.grid_search([50.0, 60.0, 70.0, 80.0, 90.0, 100.0]),
        "solver_steps": 200},
        num_samples=num_samples,
        local_dir=local_dir,
        resources_per_trial={'cpu': cpus // num_parallel,
                             'gpu': gpus / num_parallel - 0.01})


@cli.command()
@click.option('--local-dir', type=str, default='vary-architecture-superconductor')
@click.option('--cpus', type=int, default=24)
@click.option('--gpus', type=int, default=1)
@click.option('--num-parallel', type=int, default=1)
@click.option('--num-samples', type=int, default=1)
def vary_architecture_superconductor(local_dir, cpus, gpus, num_parallel, num_samples):
    """Train a forward model using various regularization methods and
    solve a model-based optimization problem

    Args:

    local_dir: str
        the path where model weights and tf events wil be saved
    cpus: int
        the number of cpu cores on the host machine to use
    gpus: int
        the number of gpu nodes on the host machine to use
    num_parallel: int
        the number of processes to run at once
    num_samples: int
        the number of samples to take per configuration
    """

    from design_baselines.vary_architecture import vary_architecture
    ray.init(num_cpus=cpus,
             num_gpus=gpus,
             temp_dir=os.path.expanduser('~/tmp'))
    tune.run(vary_architecture, config={
        "logging_dir": "data",
        "task": "Superconductor-v0",
        "task_kwargs": {},
        "is_discrete": False,
        "activations": [['swish', 'swish'],
                        ['swish', 'tanh'],
                        ['tanh', 'swish'],
                        ['tanh', 'tanh']],
        "noise_std": 0.1,
        "val_size": 200,
        "batch_size": 128,
        "epochs": 200,
        "hidden_size": 256,
        "initial_max_std": 0.2,
        "initial_min_std": 0.1,
        "forward_model_lr": 0.001,
        "solver_samples": 128,
        "solver_lr": 0.005,
        "solver_steps": 200},
        num_samples=num_samples,
        local_dir=local_dir,
        resources_per_trial={'cpu': cpus // num_parallel,
                             'gpu': gpus / num_parallel - 0.01})


#############


@cli.command()
@click.option('--local-dir', type=str, default='cbas-molecule')
@click.option('--cpus', type=int, default=24)
@click.option('--gpus', type=int, default=1)
@click.option('--num-parallel', type=int, default=1)
@click.option('--num-samples', type=int, default=1)
def cbas_molecule(local_dir, cpus, gpus, num_parallel, num_samples):
    """Train a forward model using various regularization methods and
    solve a model-based optimization problem

    Args:

    local_dir: str
        the path where model weights and tf events wil be saved
    cpus: int
        the number of cpu cores on the host machine to use
    gpus: int
        the number of gpu nodes on the host machine to use
    num_parallel: int
        the number of processes to run at once
    num_samples: int
        the number of samples to take per configuration
    """

    from design_baselines.cbas import condition_by_adaptive_sampling
    ray.init(num_cpus=cpus,
             num_gpus=gpus,
             temp_dir=os.path.expanduser('~/tmp'))
    tune.run(condition_by_adaptive_sampling, config={
        "logging_dir": "data",
        "is_discrete": True,
        "task": "MoleculeActivity600885-v0",
        "task_kwargs": {},
        "bootstraps": 5,
        "val_size": 200,
        "ensemble_batch_size": 128,
        "vae_batch_size": 32,
        "hidden_size": 256,
        "initial_max_std": 1.5,
        "initial_min_std": 0.5,
        "ensemble_lr": 0.001,
        "ensemble_epochs": 100,
        "latent_size": 32,
        "vae_lr": 0.001,
        "vae_beta": 5.0,
        "offline_epochs": 100,
        "online_batches": 50,
        "online_epochs": 10,
        "iterations": 50,
        "percentile": 80.0,
        "solver_samples": 128},
        num_samples=num_samples,
        local_dir=local_dir,
        resources_per_trial={'cpu': cpus // num_parallel,
                             'gpu': gpus / num_parallel - 0.01})


@cli.command()
@click.option('--local-dir', type=str, default='cbas-gfp')
@click.option('--cpus', type=int, default=24)
@click.option('--gpus', type=int, default=1)
@click.option('--num-parallel', type=int, default=1)
@click.option('--num-samples', type=int, default=1)
def cbas_gfp(local_dir, cpus, gpus, num_parallel, num_samples):
    """Train a forward model using various regularization methods and
    solve a model-based optimization problem

    Args:

    local_dir: str
        the path where model weights and tf events wil be saved
    cpus: int
        the number of cpu cores on the host machine to use
    gpus: int
        the number of gpu nodes on the host machine to use
    num_parallel: int
        the number of processes to run at once
    num_samples: int
        the number of samples to take per configuration
    """

    from design_baselines.cbas import condition_by_adaptive_sampling
    ray.init(num_cpus=cpus,
             num_gpus=gpus,
             temp_dir=os.path.expanduser('~/tmp'))
    tune.run(condition_by_adaptive_sampling, config={
        "logging_dir": "data",
        "is_discrete": True,
        "task": "GFP-v0",
        "task_kwargs": {'seed': tune.randint(1000)},
        "bootstraps": 5,
        "val_size": 200,
        "ensemble_batch_size": 128,
        "vae_batch_size": 10,
        "hidden_size": 50,
        "initial_max_std": 0.2,
        "initial_min_std": 0.1,
        "ensemble_lr": 0.001,
        "ensemble_epochs": 100,
        "latent_size": 20,
        "vae_lr": 0.001,
        "vae_beta": 1.0,
        "offline_epochs": 100,
        "online_batches": 70,
        "online_epochs": 10,
        "iterations": 50,
        "percentile": 80.0,
        "solver_samples": 128},
        num_samples=num_samples,
        local_dir=local_dir,
        resources_per_trial={'cpu': cpus // num_parallel,
                             'gpu': gpus / num_parallel - 0.01})


@cli.command()
@click.option('--local-dir', type=str, default='cbas-hopper')
@click.option('--cpus', type=int, default=24)
@click.option('--gpus', type=int, default=1)
@click.option('--num-parallel', type=int, default=1)
@click.option('--num-samples', type=int, default=1)
def cbas_policy(local_dir, cpus, gpus, num_parallel, num_samples):
    """Train a forward model using various regularization methods and
    solve a model-based optimization problem

    Args:

    local_dir: str
        the path where model weights and tf events wil be saved
    cpus: int
        the number of cpu cores on the host machine to use
    gpus: int
        the number of gpu nodes on the host machine to use
    num_parallel: int
        the number of processes to run at once
    num_samples: int
        the number of samples to take per configuration
    """

    from design_baselines.cbas import condition_by_adaptive_sampling
    ray.init(num_cpus=cpus,
             num_gpus=gpus,
             temp_dir=os.path.expanduser('~/tmp'))
    tune.run(condition_by_adaptive_sampling, config={
        "logging_dir": "data",
        "is_discrete": False,
        "task": "HopperController-v0",
        "task_kwargs": {},
        "bootstraps": 5,
        "val_size": 200,
        "ensemble_batch_size": 100,
        "vae_batch_size": 50,
        "hidden_size": 2048,
        "initial_max_std": 1.5,
        "initial_min_std": 0.5,
        "ensemble_lr": 0.001,
        "ensemble_epochs": 100,
        "latent_size": 256,
        "vae_lr": 0.001,
        "vae_beta": 1000.0,
        "offline_epochs": 100,
        "online_batches": 24,
        "online_epochs": 10,
        "iterations": 50,
        "percentile": 80.0,
        "solver_samples": 128},
        num_samples=num_samples,
        local_dir=local_dir,
        resources_per_trial={'cpu': cpus // num_parallel,
                             'gpu': gpus / num_parallel - 0.01})


@cli.command()
@click.option('--local-dir', type=str, default='cbas-superconductor')
@click.option('--cpus', type=int, default=24)
@click.option('--gpus', type=int, default=1)
@click.option('--num-parallel', type=int, default=1)
@click.option('--num-samples', type=int, default=1)
def cbas_superconductor(local_dir, cpus, gpus, num_parallel, num_samples):
    """Train a forward model using various regularization methods and
    solve a model-based optimization problem

    Args:

    local_dir: str
        the path where model weights and tf events wil be saved
    cpus: int
        the number of cpu cores on the host machine to use
    gpus: int
        the number of gpu nodes on the host machine to use
    num_parallel: int
        the number of processes to run at once
    num_samples: int
        the number of samples to take per configuration
    """

    from design_baselines.cbas import condition_by_adaptive_sampling
    ray.init(num_cpus=cpus,
             num_gpus=gpus,
             temp_dir=os.path.expanduser('~/tmp'))
    tune.run(condition_by_adaptive_sampling, config={
        "logging_dir": "data",
        "is_discrete": False,
        "task": "Superconductor-v0",
        "task_kwargs": {},
        "bootstraps": 5,
        "val_size": 200,
        "ensemble_batch_size": 100,
        "vae_batch_size": 100,
        "hidden_size": 256,
        "initial_max_std": 1.5,
        "initial_min_std": 0.5,
        "ensemble_lr": 0.001,
        "ensemble_epochs": 100,
        "latent_size": 32,
        "vae_lr": 0.005,
        "vae_beta": 20.0,
        "offline_epochs": 200,
        "online_batches": 128,
        "online_epochs": 10,
        "iterations": 200,
        "percentile": 80.0,
        "solver_samples": 128},
        num_samples=num_samples,
        local_dir=local_dir,
        resources_per_trial={'cpu': cpus // num_parallel,
                             'gpu': gpus / num_parallel - 0.01})


@cli.command()
@click.option('--local-dir', type=str, default='cbas-ant')
@click.option('--cpus', type=int, default=24)
@click.option('--gpus', type=int, default=1)
@click.option('--num-parallel', type=int, default=1)
@click.option('--num-samples', type=int, default=1)
def cbas_ant(local_dir, cpus, gpus, num_parallel, num_samples):
    """Train a forward model using various regularization methods and
    solve a model-based optimization problem

    Args:

    local_dir: str
        the path where model weights and tf events wil be saved
    cpus: int
        the number of cpu cores on the host machine to use
    gpus: int
        the number of gpu nodes on the host machine to use
    num_parallel: int
        the number of processes to run at once
    num_samples: int
        the number of samples to take per configuration
    """

    from design_baselines.cbas import condition_by_adaptive_sampling
    ray.init(num_cpus=cpus,
             num_gpus=gpus,
             temp_dir=os.path.expanduser('~/tmp'))
    tune.run(condition_by_adaptive_sampling, config={
        "logging_dir": "data",
        "is_discrete": False,
        "task": "AntMorphology-v0",
        "task_kwargs": {},
        "bootstraps": 1,
        "val_size": 200,
        "ensemble_batch_size": 100,
        "vae_batch_size": 100,
        "hidden_size": 2048,
        "initial_max_std": 0.2,
        "initial_min_std": 0.1,
        "ensemble_lr": 0.001,
        "ensemble_epochs": 200,
        "latent_size": 32,
        "vae_lr": 0.001,
        "vae_beta": 2.0,
        "offline_epochs": 500,
        "online_batches": 10,
        "online_epochs": 10,
        "iterations": 200,
        "percentile": 80.0,
        "solver_samples": 128},
        num_samples=num_samples,
        local_dir=local_dir,
        resources_per_trial={'cpu': cpus // num_parallel,
                             'gpu': gpus / num_parallel - 0.01})


#############


@cli.command()
@click.option('--local-dir', type=str, default='autofocused-cbas-molecule')
@click.option('--cpus', type=int, default=24)
@click.option('--gpus', type=int, default=1)
@click.option('--num-parallel', type=int, default=1)
@click.option('--num-samples', type=int, default=1)
def autofocused_cbas_molecule(local_dir, cpus, gpus, num_parallel, num_samples):
    """Train a forward model using various regularization methods and
    solve a model-based optimization problem

    Args:

    local_dir: str
        the path where model weights and tf events wil be saved
    cpus: int
        the number of cpu cores on the host machine to use
    gpus: int
        the number of gpu nodes on the host machine to use
    num_parallel: int
        the number of processes to run at once
    num_samples: int
        the number of samples to take per configuration
    """

    from design_baselines.autofocused_cbas import autofocused_cbas
    ray.init(num_cpus=cpus,
             num_gpus=gpus,
             temp_dir=os.path.expanduser('~/tmp'))
    tune.run(autofocused_cbas, config={
        "logging_dir": "data",
        "is_discrete": True,
        "task": "MoleculeActivity600885-v0",
        "task_kwargs": {},
        "bootstraps": 5,
        "val_size": 200,
        "oracle_batch_size": 128,
        "vae_batch_size": 32,
        "hidden_size": 256,
        "initial_max_std": 1.5,
        "initial_min_std": 0.5,
        "oracle_lr": 0.001,
        "oracle_epochs": 100,
        "autofocus_epochs": 10,
        "latent_size": 32,
        "vae_lr": 0.001,
        "vae_beta": 5.0,
        "offline_epochs": 100,
        "online_batches": 50,
        "online_epochs": 10,
        "iterations": 50,
        "percentile": 80.0,
        "solver_samples": 128},
        num_samples=num_samples,
        local_dir=local_dir,
        resources_per_trial={'cpu': cpus // num_parallel,
                             'gpu': gpus / num_parallel - 0.01})


@cli.command()
@click.option('--local-dir', type=str, default='autofocused-cbas-gfp')
@click.option('--cpus', type=int, default=24)
@click.option('--gpus', type=int, default=1)
@click.option('--num-parallel', type=int, default=1)
@click.option('--num-samples', type=int, default=1)
def autofocused_cbas_gfp(local_dir, cpus, gpus, num_parallel, num_samples):
    """Train a forward model using various regularization methods and
    solve a model-based optimization problem

    Args:

    local_dir: str
        the path where model weights and tf events wil be saved
    cpus: int
        the number of cpu cores on the host machine to use
    gpus: int
        the number of gpu nodes on the host machine to use
    num_parallel: int
        the number of processes to run at once
    num_samples: int
        the number of samples to take per configuration
    """

    from design_baselines.autofocused_cbas import autofocused_cbas
    ray.init(num_cpus=cpus,
             num_gpus=gpus,
             temp_dir=os.path.expanduser('~/tmp'))
    tune.run(autofocused_cbas, config={
        "logging_dir": "data",
        "is_discrete": True,
        "task": "GFP-v0",
        "task_kwargs": {'seed': tune.randint(1000)},
        "bootstraps": 5,
        "val_size": 200,
        "oracle_batch_size": 128,
        "vae_batch_size": 10,
        "hidden_size": 50,
        "initial_max_std": 1.5,
        "initial_min_std": 0.5,
        "oracle_lr": 0.001,
        "oracle_epochs": 100,
        "autofocus_epochs": 10,
        "latent_size": 20,
        "vae_lr": 0.001,
        "vae_beta": 1.0,
        "offline_epochs": 100,
        "online_batches": 70,
        "online_epochs": 10,
        "iterations": 50,
        "percentile": 80.0,
        "solver_samples": 128},
        num_samples=num_samples,
        local_dir=local_dir,
        resources_per_trial={'cpu': cpus // num_parallel,
                             'gpu': gpus / num_parallel - 0.01})


@cli.command()
@click.option('--local-dir', type=str, default='autofocused-cbas-hopper')
@click.option('--cpus', type=int, default=24)
@click.option('--gpus', type=int, default=1)
@click.option('--num-parallel', type=int, default=1)
@click.option('--num-samples', type=int, default=1)
def autofocused_cbas_policy(local_dir, cpus, gpus, num_parallel, num_samples):
    """Train a forward model using various regularization methods and
    solve a model-based optimization problem

    Args:

    local_dir: str
        the path where model weights and tf events wil be saved
    cpus: int
        the number of cpu cores on the host machine to use
    gpus: int
        the number of gpu nodes on the host machine to use
    num_parallel: int
        the number of processes to run at once
    num_samples: int
        the number of samples to take per configuration
    """

    from design_baselines.autofocused_cbas import autofocused_cbas
    ray.init(num_cpus=cpus,
             num_gpus=gpus,
             temp_dir=os.path.expanduser('~/tmp'))
    tune.run(autofocused_cbas, config={
        "logging_dir": "data",
        "is_discrete": False,
        "task": "HopperController-v0",
        "task_kwargs": {},
        "bootstraps": 5,
        "val_size": 200,
        "oracle_batch_size": 100,
        "vae_batch_size": 50,
        "hidden_size": 2048,
        "initial_max_std": 1.5,
        "initial_min_std": 0.5,
        "oracle_lr": 0.001,
        "oracle_epochs": 100,
        "autofocus_epochs": 10,
        "latent_size": 256,
        "vae_lr": 0.001,
        "vae_beta": 10000.0,
        "offline_epochs": 100,
        "online_batches": 24,
        "online_epochs": 10,
        "iterations": 50,
        "percentile": 80.0,
        "solver_samples": 128},
        num_samples=num_samples,
        local_dir=local_dir,
        resources_per_trial={'cpu': cpus // num_parallel,
                             'gpu': gpus / num_parallel - 0.01})


@cli.command()
@click.option('--local-dir', type=str, default='autofocused-cbas-superconductor')
@click.option('--cpus', type=int, default=24)
@click.option('--gpus', type=int, default=1)
@click.option('--num-parallel', type=int, default=1)
@click.option('--num-samples', type=int, default=1)
def autofocused_cbas_superconductor(local_dir, cpus, gpus, num_parallel, num_samples):
    """Train a forward model using various regularization methods and
    solve a model-based optimization problem

    Args:

    local_dir: str
        the path where model weights and tf events wil be saved
    cpus: int
        the number of cpu cores on the host machine to use
    gpus: int
        the number of gpu nodes on the host machine to use
    num_parallel: int
        the number of processes to run at once
    num_samples: int
        the number of samples to take per configuration
    """

    from design_baselines.autofocused_cbas import autofocused_cbas
    ray.init(num_cpus=cpus,
             num_gpus=gpus,
             temp_dir=os.path.expanduser('~/tmp'))
    tune.run(autofocused_cbas, config={
        "logging_dir": "data",
        "is_discrete": False,
        "task": "Superconductor-v0",
        "task_kwargs": {},
        "bootstraps": 5,
        "val_size": 200,
        "oracle_batch_size": 100,
        "vae_batch_size": 100,
        "hidden_size": 256,
        "initial_max_std": 1.5,
        "initial_min_std": 0.5,
        "oracle_lr": 0.001,
        "oracle_epochs": 100,
        "autofocus_epochs": 10,
        "latent_size": 32,
        "vae_lr": 0.005,
        "vae_beta": 30.0,
        "offline_epochs": 200,
        "online_batches": 128,
        "online_epochs": 10,
        "iterations": 200,
        "percentile": 80.0,
        "solver_samples": 128},
        num_samples=num_samples,
        local_dir=local_dir,
        resources_per_trial={'cpu': cpus // num_parallel,
                             'gpu': gpus / num_parallel - 0.01})


@cli.command()
@click.option('--local-dir', type=str, default='autofocused-cbas-ant')
@click.option('--cpus', type=int, default=24)
@click.option('--gpus', type=int, default=1)
@click.option('--num-parallel', type=int, default=1)
@click.option('--num-samples', type=int, default=1)
def autofocused_cbas_ant(local_dir, cpus, gpus, num_parallel, num_samples):
    """Train a forward model using various regularization methods and
    solve a model-based optimization problem

    Args:

    local_dir: str
        the path where model weights and tf events wil be saved
    cpus: int
        the number of cpu cores on the host machine to use
    gpus: int
        the number of gpu nodes on the host machine to use
    num_parallel: int
        the number of processes to run at once
    num_samples: int
        the number of samples to take per configuration
    """

    from design_baselines.autofocused_cbas import autofocused_cbas
    ray.init(num_cpus=cpus,
             num_gpus=gpus,
             temp_dir=os.path.expanduser('~/tmp'))
    tune.run(autofocused_cbas, config={
        "logging_dir": "data",
        "is_discrete": False,
        "task": "AntMorphology-v0",
        "task_kwargs": {},
        "bootstraps": 1,
        "val_size": 200,
        "oracle_batch_size": 100,
        "vae_batch_size": 100,
        "hidden_size": 2048,
        "initial_max_std": 0.2,
        "initial_min_std": 0.1,
        "oracle_lr": 0.001,
        "oracle_epochs": 200,
        "autofocus_epochs": 10,
        "latent_size": 32,
        "vae_lr": 0.001,
        "vae_beta": 2.0,
        "offline_epochs": 500,
        "online_batches": 10,
        "online_epochs": 10,
        "iterations": 200,
        "percentile": 80.0,
        "solver_samples": 128},
        num_samples=num_samples,
        local_dir=local_dir,
        resources_per_trial={'cpu': cpus // num_parallel,
                             'gpu': gpus / num_parallel - 0.01})


#############


@cli.command()
@click.option('--local-dir', type=str, default='mins-gfp')
@click.option('--cpus', type=int, default=24)
@click.option('--gpus', type=int, default=1)
@click.option('--num-parallel', type=int, default=1)
@click.option('--num-samples', type=int, default=1)
def mins_gfp(local_dir, cpus, gpus, num_parallel, num_samples):
    """Train a forward model using various regularization methods and
    solve a model-based optimization problem

    Args:

    local_dir: str
        the path where model weights and tf events wil be saved
    cpus: int
        the number of cpu cores on the host machine to use
    gpus: int
        the number of gpu nodes on the host machine to use
    num_parallel: int
        the number of processes to run at once
    num_samples: int
        the number of samples to take per configuration
    """

    from design_baselines.mins import model_inversion
    ray.init(num_cpus=cpus,
             num_gpus=gpus,
             temp_dir=os.path.expanduser('~/tmp'))
    tune.run(model_inversion, config={
        "logging_dir": "data",
        "task": "GFP-v0",
        "task_kwargs": {'seed': tune.randint(1000)},
        "val_size": 200,
        "fully_offline": False,
        "is_discrete": True,
        "is_conv": False,
<<<<<<< HEAD
        "base_temp": 0.1,
        "keep": 0.9,
=======
        "base_temp": tune.grid_search([0.2, 0.1, 0.07, 0.08]),
        "keep": tune.grid_search([0.95, 0.99]),
>>>>>>> ead0b9bd
        "start_temp": 5.0,
        "final_temp": 1.0,
        "gan_batch_size": 128,
        "hidden_size": 256,
        "latent_size": 20,
        "generator_lr": 2e-4,
        "generator_beta_1": 0.1,
        "generator_beta_2": 0.999,
        "discriminator_lr": 2e-4,
        "discriminator_beta_1": 0.1,
        "discriminator_beta_2": 0.999,
        "initial_epochs": 50,
        "epochs_per_iteration": 40,
        "iterations": 100,
        "exploration_samples": 100,
        "exploration_rate": 20.,
        "thompson_samples": 100,
        "solver_samples": 100},
        num_samples=num_samples,
        local_dir=local_dir,
        resources_per_trial={'cpu': cpus // num_parallel,
                             'gpu': gpus / num_parallel - 0.01})


@cli.command()
@click.option('--local-dir', type=str, default='mins-hopper')
@click.option('--cpus', type=int, default=24)
@click.option('--gpus', type=int, default=1)
@click.option('--num-parallel', type=int, default=1)
@click.option('--num-samples', type=int, default=1)
def mins_policy(local_dir, cpus, gpus, num_parallel, num_samples):
    """Train a forward model using various regularization methods and
    solve a model-based optimization problem

    Args:

    local_dir: str
        the path where model weights and tf events wil be saved
    cpus: int
        the number of cpu cores on the host machine to use
    gpus: int
        the number of gpu nodes on the host machine to use
    num_parallel: int
        the number of processes to run at once
    num_samples: int
        the number of samples to take per configuration
    """

    from design_baselines.mins import model_inversion
    ray.init(num_cpus=cpus,
             num_gpus=gpus,
             temp_dir=os.path.expanduser('~/tmp'))
    tune.run(model_inversion, config={
        "logging_dir": "data",
        "task": "HopperController-v0",
        "task_kwargs": {},
        "val_size": 200,
        "fully_offline": False,
        "is_discrete": False,
        "is_conv": False,
        "noise_std": 0.01,
        "gan_batch_size": 128,
        "hidden_size": 256,
        "latent_size": 32,
        "generator_lr": 2e-5,
        "generator_beta_1": 0.1,
        "generator_beta_2": 0.999,
        "discriminator_lr": 2e-5,
        "discriminator_beta_1": 0.1,
        "discriminator_beta_2": 0.999,
        "initial_epochs": 200,
        "epochs_per_iteration": 20,
        "iterations": 100,
        "exploration_samples": 100,
        "exploration_rate": tune.grid_search([0.002, 0.004, 0.006, 0.01, 0.05]),
        "thompson_samples": 100,
        "solver_samples": 100},
        num_samples=num_samples,
        local_dir=local_dir,
        resources_per_trial={'cpu': cpus // num_parallel,
                             'gpu': gpus / num_parallel - 0.01})


@cli.command()
@click.option('--local-dir', type=str, default='mins-superconductor')
@click.option('--cpus', type=int, default=24)
@click.option('--gpus', type=int, default=1)
@click.option('--num-parallel', type=int, default=1)
@click.option('--num-samples', type=int, default=1)
def mins_superconductor(local_dir, cpus, gpus, num_parallel, num_samples):
    """Train a forward model using various regularization methods and
    solve a model-based optimization problem

    Args:

    local_dir: str
        the path where model weights and tf events wil be saved
    cpus: int
        the number of cpu cores on the host machine to use
    gpus: int
        the number of gpu nodes on the host machine to use
    num_parallel: int
        the number of processes to run at once
    num_samples: int
        the number of samples to take per configuration
    """

    from design_baselines.mins import model_inversion
    ray.init(num_cpus=cpus,
             num_gpus=gpus,
             temp_dir=os.path.expanduser('~/tmp'))
    tune.run(model_inversion, config={
        "logging_dir": "data",
        "task": "Superconductor-v0",
        "task_kwargs": {},
        "val_size": 200,
        "fully_offline": False,
        "is_discrete": False,
        "is_conv": False,
        "base_temp": tune.grid_search([0.2, 0.1, 0.07, 0.08]),
        "noise_std": 0.05,
        "gan_batch_size": 128,
        "hidden_size": 256,
        "latent_size": 32,
        "generator_lr": 2e-4,
        "generator_beta_1": 0.5,
        "generator_beta_2": 0.999,
        "discriminator_lr": 2e-4,
        "discriminator_beta_1": 0.5,
        "discriminator_beta_2": 0.999,
        "initial_epochs": 200,
        "epochs_per_iteration": 20,
        "iterations": 100,
        "exploration_samples": 100,
        "exploration_rate": tune.grid_search([0.02, 0.04, 0.06, 0.1, 0.5]),
        "thompson_samples": 100,
        "solver_samples": 100},
        num_samples=num_samples,
        local_dir=local_dir,
        resources_per_trial={'cpu': cpus // num_parallel,
                             'gpu': gpus / num_parallel - 0.01})


#############


@cli.command()
@click.option('--local-dir', type=str, default='lsgan-gfp')
@click.option('--cpus', type=int, default=24)
@click.option('--gpus', type=int, default=1)
@click.option('--num-parallel', type=int, default=1)
@click.option('--num-samples', type=int, default=1)
def lsgan_gfp(local_dir, cpus, gpus, num_parallel, num_samples):
    """Train a forward model using various regularization methods and
    solve a model-based optimization problem

    Args:

    local_dir: str
        the path where model weights and tf events wil be saved
    cpus: int
        the number of cpu cores on the host machine to use
    gpus: int
        the number of gpu nodes on the host machine to use
    num_parallel: int
        the number of processes to run at once
    num_samples: int
        the number of samples to take per configuration
    """

    from design_baselines.lsgan import least_squares_gan
    ray.init(num_cpus=cpus,
             num_gpus=gpus,
             temp_dir=os.path.expanduser('~/tmp'))
    tune.run(least_squares_gan, config={
        "logging_dir": "data",
        "task": "GFP-v0",
        "task_kwargs": {'seed': tune.randint(1000)},
        "val_size": 200,
        "is_discrete": True,
        "keep": 0.9,
        "start_temp": 5.0,
        "final_temp": 1.0,
        "gan_batch_size": 128,
        "hidden_size": 256,
        "latent_size": 20,
        "generator_lr": 2e-4,
        "generator_beta_1": 0.5,
        "generator_beta_2": 0.999,
        "discriminator_lr": 2e-4,
        "discriminator_beta_1": 0.5,
        "discriminator_beta_2": 0.999,
        "initial_epochs": 200,
        "solver_samples": 100},
        num_samples=num_samples,
        local_dir=local_dir,
        resources_per_trial={'cpu': cpus // num_parallel,
                             'gpu': gpus / num_parallel - 0.01})


#############


@cli.command()
@click.option('--dir', type=str)
@click.option('--tag', type=str)
@click.option('--xlabel', type=str)
@click.option('--ylabel', type=str)
@click.option('--separate-runs', is_flag=True)
def plot(dir, tag, xlabel, ylabel, separate_runs):

    from collections import defaultdict
    import glob
    import os
    import re
    import pickle as pkl
    import pandas as pd
    import tensorflow as tf
    import tqdm
    import seaborn as sns
    import matplotlib.pyplot as plt

    def pretty(s):
        return s.replace('_', ' ').title()

    # get the experiment ids
    pattern = re.compile(r'.*/(\w+)_(\d+)_(\w+=[\w.+-]+[,_])*(\d{4}-\d{2}-\d{2}_\d{2}-\d{2}-\w{10})$')
    dirs = [d for d in glob.glob(os.path.join(dir, '*')) if pattern.search(d) is not None]
    matches = [pattern.search(d) for d in dirs]
    ids = [int(m.group(2)) for m in matches]

    # sort the files by the experiment ids
    zipped_lists = zip(ids, dirs)
    sorted_pairs = sorted(zipped_lists)
    tuples = zip(*sorted_pairs)
    ids, dirs = [list(tuple) for tuple in tuples]

    # get the hyper parameters for each experiment
    params = []
    for d in dirs:
        with open(os.path.join(d, 'params.pkl'), 'rb') as f:
            params.append(pkl.load(f))

    # concatenate all params along axis 1
    all_params = defaultdict(list)
    for p in params:
        for key, val in p.items():
            if val not in all_params[key]:
                all_params[key].append(val)

    # locate the params of variation in this experiment
    params_of_variation = []
    for key, val in all_params.items():
        if len(val) > 1 and not isinstance(val[0], dict):
            params_of_variation.append(key)

    # get the task and algorithm name
    task_name = params[0]['task']
    algo_name = matches[0].group(1)
    if len(params_of_variation) == 0:
        params_of_variation.append('task')

    # read data from tensor board
    data = pd.DataFrame(columns=['id', xlabel, ylabel] + params_of_variation)
    for i, (d, p) in enumerate(tqdm.tqdm(zip(dirs, params))):
        for f in glob.glob(os.path.join(d, '*/events.out*')):
            for e in tf.compat.v1.train.summary_iterator(f):
                for v in e.summary.value:
                    if v.tag == tag:
                        row = {'id': i,
                               ylabel: tf.make_ndarray(v.tensor).tolist(),
                               xlabel: e.step}
                        for key in params_of_variation:
                            row[key] = f'{pretty(key)} = {p[key]}'
                        data = data.append(row, ignore_index=True)

    if separate_runs:
        params_of_variation.append('id')

    # save a separate plot for every hyper parameter
    for key in params_of_variation:
        plt.clf()
        g = sns.relplot(x=xlabel, y=ylabel, hue=key, data=data,
                        kind="line", height=5, aspect=2,
                        facet_kws={"legend_out": True})
        g.set(title=f'Evaluating {pretty(algo_name)} On {task_name}')
        plt.savefig(f'{algo_name}_{task_name}_{key}_{tag.replace("/", "_")}.png',
                    bbox_inches='tight')<|MERGE_RESOLUTION|>--- conflicted
+++ resolved
@@ -1524,13 +1524,8 @@
         "fully_offline": False,
         "is_discrete": True,
         "is_conv": False,
-<<<<<<< HEAD
-        "base_temp": 0.1,
-        "keep": 0.9,
-=======
         "base_temp": tune.grid_search([0.2, 0.1, 0.07, 0.08]),
         "keep": tune.grid_search([0.95, 0.99]),
->>>>>>> ead0b9bd
         "start_temp": 5.0,
         "final_temp": 1.0,
         "gan_batch_size": 128,
